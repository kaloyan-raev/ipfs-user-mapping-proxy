--- conflicted
+++ resolved
@@ -7,12 +7,9 @@
 	"net/http"
 	"strconv"
 
-<<<<<<< HEAD
+	"github.com/spacemonkeygo/monkit/v3"
+
 	"storj.io/ipfs-user-mapping-proxy/db"
-=======
-	"github.com/kaloyan-raev/ipfs-user-mapping-proxy/db"
-	"github.com/spacemonkeygo/monkit/v3"
->>>>>>> 3efdb895
 )
 
 // AddResponse is the JSON object returned to Add requests.
